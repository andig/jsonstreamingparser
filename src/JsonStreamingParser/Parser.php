--- conflicted
+++ resolved
@@ -69,18 +69,14 @@
   }
 
   private function _unicode_str_split($bytes) {
-<<<<<<< HEAD
-    preg_match_all("/[[:print:]\pL]/u", $bytes, $arr);
-    $arr = array_chunk($arr[0], 1);
-    $arr = array_map('implode', $arr);
-    return $arr;
-=======
+    // FIXME we are still getting the error of basically reading across a
+    //       unicode character boundary with this.
     return preg_split('//u', $bytes, -1, PREG_SPLIT_NO_EMPTY);
->>>>>>> 99ab27fb
   }
 
   private function _consume_char($c) {
-    if (($c === " " || $c === "\n" || $c === "\t" || $c === "\r" || $c === "\0" || $c === "\x0B") &&
+    // preg_match check skips whitespace
+    if (preg_match('/\s/u', $c) &&
         !($this->_state === self::STATE_IN_STRING ||
           $this->_state === self::STATE_UNICODE ||
           $this->_state === self::STATE_START_ESCAPE ||
@@ -141,7 +137,6 @@
         } else {
           $this->_buffer .= $c;
         }
-
         break;
 
       case self::STATE_START_ESCAPE:
